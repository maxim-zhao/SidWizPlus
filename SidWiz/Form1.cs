﻿using System;
using System.Collections.Generic;
<<<<<<< HEAD
=======
using System.Data;
>>>>>>> 5eb925e4
using System.Drawing;
using System.Linq;
using System.Windows.Forms;
using System.Reflection;
<<<<<<< HEAD
using System.Diagnostics;
using System.IO;
using System.Threading;
using System.Threading.Tasks;
using LibSidWiz;
using LibSidWiz.Outputs;
using LibSidWiz.Triggers;
using NAudio.Dsp;
using NAudio.Wave;
using NAudio.Wave.SampleProviders;
using NReplayGain;

namespace SidWiz
{
    public partial class Form1 : Form
    {
        private readonly string[] _args;
        private string _ffPath;

        public Form1(string[] args)
=======
using System.Drawing.Imaging;
using AviFile;
using System.Diagnostics;
using System.IO;
using System.Runtime;
using System.Runtime.InteropServices;
using System.Runtime.Serialization.Formatters.Binary;



namespace SidWiz {
    public partial class Form1 : Form
    {
        String masterFile = "";
        String ffPath = "";
        Form lay = new LayoutForm();
        bool outputWindow = true;
        int voices = 0;
        Form2 frm;
        bool flag = false;
        int ResX = 0;
        int ResY = 0;
		float fps = 60f;
        int prevVoice = 0;
        Color clr = new Color();
        public Form1()
>>>>>>> 5eb925e4
        {
            _args = args;
            InitializeComponent();
        }

        private void Start_Click(object sender, EventArgs e)
        {
<<<<<<< HEAD
            if (txtFile1.Text == "")
=======
            //Stopwatch Setup = new Stopwatch();
            //Stopwatch ReadFromDisk = new Stopwatch();
            //Stopwatch Synchronization = new Stopwatch();
            //Stopwatch SaveAvi = new Stopwatch();
            //Stopwatch Draw = new Stopwatch();
            

            //Setup.Start();

            Random rnd = new Random();
            bool cc = chkColorCycle.Checked;
            #region setup and catch errors
            bool block = chkBlock.Checked;
            int thickness = (int)numThick.Value;
            float percentDone = 0;
            float prevDone = 0;
            if (button2.Text == "Master Audio File")
            {
                MessageBox.Show("No master file specified");
                return;
            }
            if (!File.Exists(masterFile))
            {
                MessageBox.Show("Master file does not exist");
                return;
            }
            voices = (int)numVoices.Value;
            bool[] altSync = new bool[voices];

            Color[] colorList = new Color[voices];
            String[] pathList = new String[voices];
            if (pathList.Length == 0)
            {
                MessageBox.Show("There was no file selected for channel 1");
                return;
            }

            if (chkSm.Checked)
            {
                foreach (LayoutControl_s li in lay.Controls)
                {
                    pathList[li.TabIndex] = li.filePath;
                    if (li.filePath == "none")
                    {
                        MessageBox.Show("There was no file selected for channel " + li.label1.Text);
                        return;
                    }
                    if (!File.Exists(li.filePath))
                    {
                        MessageBox.Show("The file for channel " + li.label1.Text + " does not exist.");
                        return;
                    }
                    colorList[li.TabIndex] = li.button1.BackColor;
                    altSync[li.TabIndex] = li.chkAlt.Checked;
                }
            }
            else
>>>>>>> 5eb925e4
            {
                foreach (LayoutControl li in lay.Controls)
                {
                    pathList[li.TabIndex] = li.filePath;
                    if (li.filePath == "none")
                    {
                        MessageBox.Show("There was no file selected for channel " + li.label1.Text);
                        return;
                    }
                    if (!File.Exists(li.filePath))
                    {
                        MessageBox.Show("The file for channel " + li.label1.Text + " does not exist.");
                        return;
                    }
                    colorList[li.TabIndex] = li.button1.BackColor;
                    altSync[li.TabIndex] = li.chkAlt.Checked;
                }
            }

<<<<<<< HEAD
            SaveFileDialog sfd = new SaveFileDialog();
            if (_ffPath == "")
            {
                sfd.Filter = "AVI Files (.avi)|*.avi";
            }
            else
            {
                sfd.Filter = "MP4 Files (.mp4)|*.mp4|All files (*.*)|*.*";
            }

=======
            bool grid = chkGrid.Checked;
            int setamt = 0;
            if (grid) setamt = 3;
            int cols = (int)(numColumns.Value) - 1;
            int columns = cols + 1;
            int yMax, yMin;
			fps = float.Parse(tboxFps.Text);

            int triggerLevel = 135;
            SaveFileDialog sfd = new SaveFileDialog();
            if (ffPath == "") sfd.Filter = "MKV Files (.mkv)|*.mkv";
>>>>>>> 5eb925e4
            sfd.ShowDialog();
            if (sfd.FileName == "")
            {
                return;
            }

<<<<<<< HEAD
            Enabled = false;

            try
            {
                Go(
                    filename: sfd.FileName,
                    filenames: GetInputFilenames(),
                    width: int.Parse(widthTextBox.Text),
                    height: int.Parse(heightTextBox.Text),
                    fps: (int) numFps.Value,
                    background: null,
                    logo: null,
                    vgmFile: null,
                    previewFrameskip: 16,
                    highPassFrequency: -1,
                    scale: 1,
                    triggerAlgorithm: typeof(PeakSpeedTrigger),
                    viewSamples: int.Parse(samplesTextBox.Text),
                    numColumns: (int) numColumns.Value,
                    ffMpegPath: _ffPath,
                    ffMpegExtraArgs: ffOutArgs.Text, 
                    masterAudioFilename: null,
                    autoScale: -1, 
                    gridColor: Color.Empty, gridWidth: 0, gridOuter: false, 
                    zeroLineColor: Color.Empty, 
                    zeroLineWidth: 0, 
                    lineWidth: 3);
            }
            finally
            {
                Enabled = true;
            }
        }
=======
            Start.Enabled = false;





            
            //string fileName = "song";

            //int frameCounter = 0;

            long frameTriggerOffset = 0;
            int oldY = 0;
            int newY = 0;
            int oldZ = 3;
            int channels = 0;


>>>>>>> 5eb925e4

        private IList<string> GetInputFilenames()
        {
            return groupBox3.Controls
                .OfType<TextBox>()
                .OrderBy(c => c.TabIndex)
                .Select(c => c.Text)
                .Where(s => !string.IsNullOrWhiteSpace(s))
                .ToList();
        }

<<<<<<< HEAD
        private static void Go(string filename, ICollection<string> filenames, int width, int height, int fps,
            string background,
            string logo, string vgmFile, int previewFrameskip, float highPassFrequency, float scale,
            Type triggerAlgorithm, int viewSamples, int numColumns, string ffMpegPath, string ffMpegExtraArgs,
            string masterAudioFilename, float autoScale, Color gridColor, float gridWidth, bool gridOuter,
            Color zeroLineColor, float zeroLineWidth, float lineWidth)
        {
            filename = Path.GetFullPath(filename);
            var waitForm = new WaitForm();
            waitForm.Show();

            int sampleRate;
            using (var reader = new WaveFileReader(filenames.First()))
            {
                sampleRate = reader.WaveFormat.SampleRate;
            }

            // ReSharper disable once CompareOfFloatsByEqualityOperator
            int stepsPerFile = 1 + (highPassFrequency > 0 ? 1 : 0) + 2;
            int totalProgress = filenames.Count * stepsPerFile;
            int progress = 0;

            var loadTask = Task.Run(() =>
            {
                // Do a parallel read of all files
                var channels = filenames.AsParallel().Select((wavFilename, channelIndex) =>
                {
                    var reader = new WaveFileReader(wavFilename);
                    var buffer = new float[reader.SampleCount];
=======
            WAVFile temp = new WAVFile();
            temp.Open(pathList[0], WAVFile.WAVFileMode.READ);
            channels = temp.NumChannels;
            int jumpAmount = (int)(temp.SampleRateHz / fps)*channels;                                     //3200 is 1 frame at 30fps and 96kHz samplerate / stereo.  735 is 44100hz/60fps/mono.  hz / framerate
            long frameIndex = jumpAmount + 1;

            WAVFile[] voiceData = new WAVFile[voices];

            long sampleLenght = temp.NumSamples / temp.NumChannels;



            temp.Close();


            ResX = int.Parse(tboxWidth.Text);
            ResY = int.Parse(tboxHeight.Text);
>>>>>>> 5eb925e4

                    // We read the file and convert to mono
                    reader.ToSampleProvider().ToMono().Read(buffer, 0, (int) reader.SampleCount);
                    Interlocked.Increment(ref progress);

<<<<<<< HEAD
                    // We don't care about ones where the samples are all equal
                    // ReSharper disable once CompareOfFloatsByEqualityOperator
                    if (buffer.Length == 0 || buffer.All(s => s == buffer[0]))
                    {
                        // So we skip steps here
                        reader.Dispose();
                        Interlocked.Add(ref progress, stepsPerFile - 1);
                        return null;
                    }

                    if (highPassFrequency > 0)
                    {
                        // Apply the high pass filter
                        var filter = BiQuadFilter.HighPassFilter(reader.WaveFormat.SampleRate, highPassFrequency, 1);
                        for (int i = 0; i < buffer.Length; ++i)
                        {
                            buffer[i] = filter.Transform(buffer[i]);
                        }

                        Interlocked.Increment(ref progress);
                    }

                    float max = float.MinValue;
                    foreach (var sample in buffer)
                    {
                        max = Math.Max(max, Math.Abs(sample));
                    }

                    return new {Data = buffer, WavReader = reader, Max = max};
                }).Where(ch => ch != null).ToList();

                if (autoScale > 0 || scale > 1)
                {
                    // Calculate the multiplier
                    float multiplier = 1.0f;
                    if (autoScale > 0)
                    {
                        multiplier = autoScale / channels.Max(channel => channel.Max);
                    }

                    if (scale > 1)
                    {
                        multiplier *= scale;
                    }

                    // ...and we apply it
                    channels.AsParallel().Select(channel => channel.Data).ForAll(samples =>
                    {
                        for (int i = 0; i < samples.Length; ++i)
                        {
                            samples[i] *= multiplier;
                        }

                        Interlocked.Increment(ref progress);
                    });
                }

                return channels.ToList();
            });

            while (!loadTask.IsCompleted)
            {
                Application.DoEvents();
                Thread.Sleep(1);
                waitForm.Progress("Reading data...", (double) progress / totalProgress);
            }

            var voiceData = loadTask.Result.Select(channel => channel.Data).ToList();

            waitForm.Close();

            // Emit normalised data to a WAV file for later mixing
            if (masterAudioFilename == null)
            {
                // Generate a temp filename
                masterAudioFilename = filename + ".wav";
                // Mix the audio. We should probably not be re-reading it here... should do this in one pass.
                foreach (var reader in loadTask.Result.Select(channel => channel.WavReader))
                {
                    reader.Position = 0;
                }
                var mixer = new MixingSampleProvider(loadTask.Result.Select(channel => channel.WavReader.ToSampleProvider()));
                var length = (int) loadTask.Result.Max(channel => channel.WavReader.SampleCount);
                var mixedData = new float[length * mixer.WaveFormat.Channels];
                mixer.Read(mixedData, 0, mixedData.Length);
                // Then we want to deinterleave it
                var leftChannel = new float[length];
                var rightChannel = new float[length];
                for (int i = 0; i < length; ++i)
                {
                    leftChannel[i] = mixedData[i * 2];
                    rightChannel[i] = mixedData[i * 2 + 1];
                }
                // Then Replay Gain it
                // The +3 is to make it at "YouTube loudness", which is a lot louder than ReplayGain defaults to.
                var replayGain = new TrackGain(sampleRate);
                replayGain.AnalyzeSamples(leftChannel, rightChannel);
                float multiplier = (float)Math.Pow(10, (replayGain.GetGain() + 3) / 20);
                Debug.WriteLine($"ReplayGain multiplier is {multiplier}");
                // And apply it
                for (int i = 0; i < mixedData.Length; ++i)
                {
                    mixedData[i] *= multiplier;
                }
                WaveFileWriter.CreateWaveFile(
                    masterAudioFilename, 
                    new FloatArraySampleProvider(mixedData, sampleRate).ToWaveProvider());
            }

            var backgroundImage = new BackgroundRenderer(width, height, Color.Black);
            if (background != null)
            {
                using (var bm = Image.FromFile(background))
                {
                    backgroundImage.Add(new ImageInfo(bm, ContentAlignment.MiddleCenter, true, DockStyle.None, 0.5f));
                }
            }

            if (logo != null)
            {
                using (var bm = Image.FromFile(logo))
                {
                    backgroundImage.Add(new ImageInfo(bm, ContentAlignment.BottomRight, false, DockStyle.None, 1));
                }
            }

            if (vgmFile != null)
            {
                var gd3 = Gd3Tag.LoadFromVgm(vgmFile);
                var gd3Text = gd3.ToString();
                if (gd3Text.Length > 0)
                {
                    backgroundImage.Add(new TextInfo(gd3Text, "Tahoma", 16, ContentAlignment.BottomLeft, FontStyle.Regular,
                        DockStyle.Bottom, Color.White));
                }
            }

            var renderer = new WaveformRenderer
            {
                BackgroundImage = backgroundImage.Image,
                Columns = numColumns,
                FramesPerSecond = fps,
                Width = width,
                Height = height,
                SamplingRate = sampleRate,
                RenderedLineWidthInSamples = viewSamples,
                RenderingBounds = backgroundImage.WaveArea
            };
            if (gridColor != Color.Empty && gridWidth > 0)
            {
                renderer.Grid = new WaveformRenderer.GridConfig
                {
                    Color = gridColor,
                    Width = gridWidth,
                    DrawBorder = gridOuter
                };
            }

            if (zeroLineColor != Color.Empty && zeroLineWidth > 0)
            {
                renderer.ZeroLine = new WaveformRenderer.ZeroLineConfig
                {
                    Color = zeroLineColor,
                    Width = zeroLineWidth
                };
            }

            foreach (var channel in voiceData)
            {
                renderer.AddChannel(new Channel(channel, Color.White, lineWidth, "Hello world", Activator.CreateInstance(triggerAlgorithm) as ITriggerAlgorithm, 0));
            }

            var outputs = new List<IGraphicsOutput>();
            if (ffMpegPath != null)
            {
                outputs.Add(new FfmpegOutput(ffMpegPath, filename, width, height, fps, ffMpegExtraArgs, masterAudioFilename));
            }

            if (previewFrameskip > 0)
            {
                outputs.Add(new PreviewOutput(previewFrameskip));
            }
=======


            Bitmap bitmap = new Bitmap(ResX, ResY, PixelFormat.Format24bppRgb);

            AviManager aviManager = null;
            VideoStream aviStream = null;
            Process ffProc = null;
            BinaryWriter ffWriter = null;
            String tempavi = "";
            if (ffPath == "")
            {
                //create a new AVI file
                tempavi = Guid.NewGuid().ToString().Replace("-", string.Empty).Substring(0, 8) + ".avi";
                if (File.Exists(tempavi)) File.Delete(tempavi);
                aviManager = new AviManager(tempavi, false);
                //add a new video stream and one frame to the new file
                aviStream = aviManager.AddVideoStream(true, 60, ResX * ResY * 3, ResX, ResY, PixelFormat.Format24bppRgb);
            }
			else
			{
				ffProc = new Process();
				ffProc.StartInfo.FileName = ffPath;
				ffProc.StartInfo.Arguments = String.Format("-y -f rawvideo -pixel_format bgr24 -video_size {0}x{1} -framerate {2} -i pipe: {3} \"{4}\"",
					ResX, ResY, fps, ffOutArgs.Text, Path.GetFullPath(sfd.FileName));
				ffProc.StartInfo.UseShellExecute = false;
				ffProc.StartInfo.RedirectStandardInput = true;
				ffProc.Start();
				ffWriter = new BinaryWriter(ffProc.StandardInput.BaseStream);
			}
            float resScaler = (float)Math.Ceiling((float)voices/(float)columns);
            int slotSize = ResY / (int)resScaler;

            frm = new Form2();
            frm.Show(this);
            SetDesktopLocation(0, Location.Y);
            frm.SetDesktopLocation(Location.X + 300, 0);
            frm.Width = ResX + 32;
            frm.Height = ResY + 80;
            frm.pictureBox1.Location = new Point(10, 10);
            frm.pictureBox1.Height = ResY;
            frm.pictureBox1.Width = ResX;
            #endregion



            #region Scale

            float scale = float.Parse(tboxScale.Text);
            float center = 4 / scale;
            
#endregion

            //Setup.Stop();
            //ReadFromDisk.Start();


            #region Read data chunk, all channels
            //jua is the size of vData
            //vData is the small amount of data read, per channel, per frame

            int jua = ((jumpAmount * 5) / channels)*((int)scale+1);



            for (int i = 0; i < voices; i++)
            {
                if (!File.Exists(pathList[i]))
                {
                    MessageBox.Show("File " + pathList[i] + " does not exist!");
                    return;
                }
                voiceData[i] = new WAVFile();
                voiceData[i].Open(pathList[i], WAVFile.WAVFileMode.READ);
            }

#endregion

            //ReadFromDisk.Stop();


            while (frameIndex < ((sampleLenght * channels) - (jua + 10)))
                {

                    #region draw/sync setup

                                    Bitmap framebuffer = new Bitmap(ResX, ResY, PixelFormat.Format24bppRgb);

                                    //Locking the bits and doing direct operations on the bitmap data is MUCH faster than using the "pixel()" command.
                                    //Doing this brought render-time down from 55ms to 30ms originally with a separate function, but the bits had to be locked and unlocked every time.
                                    //Dragging this function into the main one means that we can do all passes without having to lock/unlock the bits hundreds of times.
                                    //This made render time go from 30ms to about 5-7ms.  UI+AVI time takes 25ms so this is about double speed, effectively.

                                    BitmapData bitmapData = framebuffer.LockBits(new Rectangle(0, 0, framebuffer.Width, framebuffer.Height), ImageLockMode.ReadWrite, framebuffer.PixelFormat);

                                    byte[] vData = new byte[jua];





                                    int oldY2 = 0;
                                    int newY2 = 0;
                                    int z = 0;
                    
                                    for (int i = 0; i < voices; i++)                          //Program runs this for each voice.  
                                    {
                                        z = 0;
                                        oldZ = ((i % columns) * (ResX / columns))*3;
                                        oldY2 = 0;
                                        newY2 = 0;
                                        clr = colorList[i];
                                        byte B = clr.R;
                                        byte G = clr.G;
                                        byte R = clr.B;

                                        if (cc)
                                        {
                                            int v = rnd.Next(1, 7);
                                            //int vq = rnd.Next(1, 10);
                                            //if (vq == 1)
                                            //{
                                            if (v == 1 && (int)(R + G + B) < 600 && R < 245)
                                                R += 10;
                                            else if (v == 2 && (int)(R + G + B) < 600 && G < 245)
                                                G += 10;
                                            else if (v == 3 && (int)(R + G + B) < 600 && B < 245)
                                                B += 10;
                                            else if (v == 4 && (int)(R + G + B) > 200 && R > 10)
                                                R -= 10;
                                            else if (v == 5 && (int)(R + G + B) > 200 && G > 10)
                                                G -= 10;
                                            else if ((int)(R + G + B) > 200 && B > 10)
                                                B -= 10;
                                            colorList[i] = Color.FromArgb(B, G, R);
                                            //}
                                        }
                                        long b = (frameIndex - (long)(jumpAmount*2.5));
                                        if (b < 0)
                                            b = frameIndex - jumpAmount;

                                        voiceData[i].SeekToAudioSample(b);
                                        for (int ze = 0; ze < jua; ze++)
                                        {
                                            vData[ze] = voiceData[i].GetNextSampleAs8Bit();
                                            if (channels == 2)
                                            {
                                                vData[ze] = (byte)(((int)vData[ze] + (int)voiceData[i].GetNextSampleAs8Bit()) / 2);
                                            }
                                        }

                                        /*frameTriggerOffset = 0;                                 //syncronation
                                   while (voiceData[i, frameIndex + frameTriggerOffset] < 128 && frameTriggerOffset < 3000) frameTriggerOffset++;
                                   while (voiceData[i, frameIndex + frameTriggerOffset] >= 126 && frameTriggerOffset < 3000) frameTriggerOffset++;*/


                                        //jac is the search window
                                        yMax = 0;                                       // scan for peak values
                                        yMin = 255;
                                        int jac = (jumpAmount / channels);
                                        for (int h = (jua/2)-jac; h <= (jua/2)+jac; h++)
                                        {
                                            int value = vData[h];
                                            if (value > yMax)
                                            {
                                                yMax = value;
                                            }
                                            if (value < yMin) yMin = value;
                                        }


                                        triggerLevel = (yMin + yMax) / 2;   //the middle line of the waveform

                #endregion
                                        
                                        //Synchronization.Start();

                    #region syncronization
                                        //  while (vData[qx] >= (triggerLevel) && qx < jac * 2) qx++;
                                        //    while ((vData[qx] != yMax-1 || (yMin == yMax || yMin == yMax-1)) && qx < jac*2) qx++;

                                        if (altSync[i] == false)
                                        {
                                            frameTriggerOffset = jac;
                                            while (vData[frameTriggerOffset] < (triggerLevel + 1) && frameTriggerOffset < jac * 2) frameTriggerOffset++;
                                            while (vData[frameTriggerOffset] >= (triggerLevel - 1) && frameTriggerOffset < jac * 2) frameTriggerOffset++;
                                            if (frameTriggerOffset == jac * 2) frameTriggerOffset = 0;
                                        }
                                        else
                                        {



                                            List<List<int>> distances = new List<List<int>>();
                                            int qx = jac;
                                            while (vData[qx] >= (triggerLevel) && qx < jac * 2) qx++;
                                            int ctr;
                                            while (qx < jac * 2)
                                            {
                                                ctr = qx;
                                                List<int> data = new List<int>();
                                                bool isUp = false;
                                                //find point where crosses midline
                                                if (vData[qx] < triggerLevel)
                                                {
                                                    while (vData[qx] < (triggerLevel) && qx < jac * 2) qx++;
                                                    isUp = true;
                                                }
                                                else while (vData[qx] >= (triggerLevel) && qx < jac * 2) qx++;

                                                //add point to data
                                                if (!isUp)
                                                {
                                                    data.Add(qx - ctr); //difference
                                                    data.Add(qx); //position of the offset
                                                    distances.Add(data);
                                                }


                                            } 
                                            
                                            ctr = 0; //count of highest values
                                            List<int> highest = new List<int>(); //this will be the highest value
                                            highest.Add(0);
                                            highest.Add(0);
                                            foreach (List<int> data in distances)
                                            {
                                                if (data[0] > highest[0])
                                                {
                                                    highest.RemoveRange(0, highest.Count);

                                                    highest.Add(data[0]);
                                                    highest.Add(data[1]);
                                                    ctr = 1;
                                                }
                                                else if (data[0] == highest[0])
                                                {
                                                    highest.Add(data[1]);
                                                    ctr++;
                                                }
                                            }
                                            //at this point "highest" should be a list where the first value is the difference, and the rest are points in order where the difference occurred
                                            //ctr is the number of same values. if more than 95% it's probably a square wave 
                                            if (ctr != 1) ctr = (int)Math.Ceiling(ctr / 2.0);
                                            frameTriggerOffset = highest[ctr];

                                        }
                                        //}
                                        //else
                                        //{
                                        //    frameTriggerOffset = jac;
                                        //    while (vData[frameTriggerOffset] < (triggerLevel + 1) && frameTriggerOffset < jac * 2) frameTriggerOffset++;
                                        //    while (vData[frameTriggerOffset] >= (triggerLevel - 1) && frameTriggerOffset < jac * 2) frameTriggerOffset++;
                                        //    if (frameTriggerOffset == jac * 2) frameTriggerOffset = 0;

                                        //}



                                        /*
                                        if (altSync[i] == false)
                                        {
                                            //old synchronization. Finds a spot where the wave crosses the middle line from below, then from above and uses that as the point

                                        }
                                        else
                                        {
                                            //newer sync.  finds the maximum value, then finds the point where it crosses the middle line
                                            frameTriggerOffset = jac;
                                            //if (frameIndex < jac) frameTriggerOffset = jac;
                                            int max = 0;
                                            long ftoPos = jac;
                                            while (frameTriggerOffset < jac * 2)
                                            {
                                                if (max < vData[frameTriggerOffset])
                                                {
                                                    max = vData[frameTriggerOffset];
                                                    ftoPos = frameTriggerOffset;
                                                }
                                                frameTriggerOffset++;
                                            }
                                            frameTriggerOffset = ftoPos;
                                            while (vData[frameTriggerOffset] >= (max * 0.8) && frameTriggerOffset < (jac * 3) - 1) frameTriggerOffset++;
                                            if (frameTriggerOffset == jac * 2) frameTriggerOffset = ftoPos;
                                        }*/

                #endregion

                                        //Synchronization.Stop();

                                        
                    #region Draw Waveform Setup


                                        int scalar = 2;
                                        int divisor = 1;
                                        int offset = 0;
                                        float trueScale = (float)(ResY / 255.0) / (float)Math.Ceiling((float)voices / (float)columns);
                                        int halfpoint = (int)(((float)voices / columns) + .5);
                                        float multi = (float)halfpoint / (float)(voices - halfpoint);
                                        if (cols == 1) divisor = 2;
                                        if (divisor == 2) scalar = 1;






                                        int sectionCount = i % columns;
                                        int sectionSize = ResX / columns;
                                        float cond1 = (scale / scalar);
                                        int cond2 = (framebuffer.Width / divisor) - setamt;
                                        int bound = thickness + (sectionCount * sectionSize);

                                        for (int x = 0; x / (cond1) < (cond2); x++)
                                        {   //draw waveform         

                                            //----------------------calculate positions
                                            long vdPos = frameTriggerOffset + x - (int)(ResX / center);
                                            if (vdPos < 0) vdPos = 0;
                                            int vdSet = vData[vdPos] + offset;
                                            newY = (int)(vdSet * trueScale) + ((i / columns) * slotSize);
                                            int middle = (int)(127 * trueScale) + ((i / columns) * slotSize);
                                            //newY -= ResY / 20;

                                            if (oldY == 1)
                                            {
                                                oldY2 = newY;// (int)((float)newY * (float)(resScaler / (float)halfpoint));
                                            }
                                            else
                                            {
                                                oldY2 = oldY;// (int)((float)oldY * (float)(resScaler / (float)halfpoint));  //255 is max for 8-bit, this gives us scaling per voice.
                                            }

                                            newY2 = newY; //* (float)(resScaler / (float)halfpoint));

                                            if (oldY2 > ResY - 3) oldY2 = ResY - 3;
                                            if (newY2 > ResY - 3) newY2 = ResY - 3;
                                            if (newY2 < 1) newY2 = 1;
                                            if (oldY2 < 1) oldY2 = 1;



                                            float div = 1;
                                            div = 2 / (float)columns;

                                            z = (int)(((float)x / (scale / div)) + (sectionCount * sectionSize));
                                            
                                            //z -= i % columns;
                                            //----------------------setup for drawline
                                            if (z < (((i%columns)*(ResX/columns))+thickness)) z = ((i%columns)*(ResX/columns))+thickness-1;

                                            

                                            //if (z <= bound) continue;
                                            z *= 3;           //3 bytes per pixel
                                            int supY = oldY2;
                                            if (oldY2 > newY2) //waveform moved down
                                            {
                                                int tmp = oldY2;
                                                oldY2 = newY2;
                                                newY2 = tmp;
                                            }
                #endregion

                                            //Draw.Start();

                    #region DrawLine

                                            //-------------drawline-------------------  sucks but is immensely faster, 30 ms -> 5 ms
                                            
                                            unsafe
                                            {

                                                int bytesPerPixel = 3;
                                                int heightInPixels = bitmapData.Height;
                                                int widthInBytes = bitmapData.Width * bytesPerPixel;
                                                byte* ptrFirstPixel = (byte*)bitmapData.Scan0;

                                                //get pixel byte values for color.  Format is apparently BGR




                                                if (cond1 < 1) //if cond1 is a fraction we need to fill spots
                                                {
                                                    for (int u = oldZ; u < z; u += 3)
                                                    {
                                                        byte* currentLine = ptrFirstPixel + (supY * bitmapData.Stride);  //get current line of pixels
                                                        //if (u < 3) u = 3;

                                                        currentLine[u] = R;
                                                        currentLine[u + 1] = G;
                                                        currentLine[u + 2] = B;

                                                        if (currentLine[u + 3] == 0 && currentLine[u + 4] == 0 && currentLine[u + 5] == 0)
                                                        {
                                                            currentLine[u + 3] = R;
                                                            currentLine[u + 4] = G;
                                                            currentLine[u + 5] = B;
                                                        }

                                                        for (int r = 2; r < thickness; r++)
                                                        {
                                                            int pd = (3 + ((r - 2) * 3));
                                                            if (z - pd < 0) break;
                                                            if (currentLine[z - pd] == 0 && currentLine[z - (pd - 1)] == 0 && currentLine[z - (pd - 2)] == 0)
                                                            {
                                                                currentLine[z - pd] = R;
                                                                currentLine[z - (pd - 1)] = G;
                                                                currentLine[z - (pd - 2)] = B;
                                                            }
                                                        }
                                                        currentLine = ptrFirstPixel + ((supY + 1) * bitmapData.Stride); //move down a line
                                                        if (currentLine[u + 3] == 0 && currentLine[u + 4] == 0 && currentLine[u + 5] == 0)
                                                        {
                                                            currentLine[u + 3] = R;
                                                            currentLine[u + 4] = G;
                                                            currentLine[u + 5] = B;
                                                        }
                                                        for (int r = 2; r < thickness; r++)
                                                        {
                                                            int pd = (3 + ((r - 2) * 3));
                                                            if (z - pd < 0) break;
                                                            if (currentLine[z - pd] == 0 && currentLine[z - (pd - 1)] == 0 && currentLine[z - (pd - 2)] == 0)
                                                            {
                                                                currentLine[z - pd] = R;
                                                                currentLine[z - (pd - 1)] = G;
                                                                currentLine[z - (pd - 2)] = B;
                                                            }
                                                        }
                                                        currentLine[u] = R;
                                                        currentLine[u + 1] = G;
                                                        currentLine[u + 2] = B;
                                                        for (int q = 3; q <= thickness; q++)
                                                        {
                                                            currentLine = ptrFirstPixel + ((supY - 1) * bitmapData.Stride); //move up a line
                                                            if (currentLine[u + 3] == 0 && currentLine[u + 4] == 0 && currentLine[u + 5] == 0)
                                                            {
                                                                currentLine[u + 3] = R;
                                                                currentLine[u + 4] = G;
                                                                currentLine[u + 5] = B;
                                                            }
                                                            for (int r = 2; r < thickness; r++)
                                                            {
                                                                int pd = (3 + ((r - 2) * 3));
                                                                if (z - pd < 0) break;
                                                                if (currentLine[z - pd] == 0 && currentLine[z - (pd - 1)] == 0 && currentLine[z - (pd - 2)] == 0)
                                                                {
                                                                    currentLine[z - pd] = R;
                                                                    currentLine[z - (pd - 1)] = G;
                                                                    currentLine[z - (pd - 2)] = B;
                                                                }
                                                            }
                                                            if (currentLine[u] == 0 && currentLine[u + 1] == 0 && currentLine[u + 2] == 0)
                                                            {
                                                                currentLine[u] = R;
                                                                currentLine[u + 1] = G;
                                                                currentLine[u + 2] = B;
                                                            }
                                                        }
                                                        if (block == true)
                                                        {
                                                            int yx = supY;
                                                            currentLine = ptrFirstPixel + (supY * bitmapData.Stride);
                                                            while (yx > middle)
                                                            {
                                                                currentLine = ptrFirstPixel + ((yx) * bitmapData.Stride); //move down a line
                                                                currentLine[u] = R;
                                                                currentLine[u + 1] = G;
                                                                currentLine[u + 2] = B;
                                                                yx--;
                                                            }
                                                            yx = supY;
                                                            while (yx <= middle)
                                                            {
                                                                currentLine = ptrFirstPixel + ((yx) * bitmapData.Stride); //move down a line
                                                                currentLine[u] = R;
                                                                currentLine[u + 1] = G;
                                                                currentLine[u + 2] = B;
                                                                yx++;
                                                            }
                                                        }
                                                    }
                                                    oldZ = z;
                                                }


                                                if (block == true)
                                                {
                                                    for (int y = oldY2; y <= newY2; y++)
                                                    {
                                                        int yx = y;
                                                        byte* currentLine = ptrFirstPixel + (y * bitmapData.Stride);
                                                        while (yx > middle)
                                                        {
                                                            currentLine = ptrFirstPixel + ((yx) * bitmapData.Stride); //move down a line
                                                            currentLine[z] = R;
                                                            currentLine[z + 1] = G;
                                                            currentLine[z + 2] = B;
                                                            yx--;
                                                        }
                                                        yx = y;
                                                        while (yx <= middle)
                                                        {
                                                            currentLine = ptrFirstPixel + ((yx) * bitmapData.Stride); //move down a line
                                                            currentLine[z] = R;
                                                            currentLine[z + 1] = G;
                                                            currentLine[z + 2] = B;
                                                            yx++;
                                                        }
                                                    }
                                                }
                                                else  //normal drawing
                                                {

                                                        for (int y = oldY2; y <= newY2; y++)
                                                        {
                                                            byte* currentLine = ptrFirstPixel + (y * bitmapData.Stride);  //get current line of pixels

                                                            

                                                            currentLine[z] = R;
                                                            currentLine[z + 1] = G;
                                                            currentLine[z + 2] = B;

                                                            if (currentLine[z + 3] == 0 && currentLine[z + 4] == 0 && currentLine[z + 5] == 0)
                                                            {
                                                                currentLine[z + 3] = R;
                                                                currentLine[z + 4] = G;
                                                                currentLine[z + 5] = B;
                                                            }
                                                            currentLine = ptrFirstPixel + ((y + 1) * bitmapData.Stride); //move down a line

                                                            if (currentLine[z] == 0 && currentLine[z + 1] == 0 && currentLine[z + 2] == 0)
                                                            {
                                                                currentLine[z] = R;
                                                                currentLine[z + 1] = G;
                                                                currentLine[z + 2] = B;
                                                            }
                                                            if (currentLine[z + 3] == 0 && currentLine[z + 4] == 0 && currentLine[z + 5] == 0)
                                                            {
                                                                currentLine[z + 3] = R;
                                                                currentLine[z + 4] = G;
                                                                currentLine[z + 5] = B;
                                                            }
                                                            for (int r = 2; r < thickness; r++)
                                                            {
                                                                int pd = (3 + ((r - 2) * 3));
                                                                if (z - pd < 0) break;
                                                                if (currentLine[z - pd] == 0 && currentLine[z - (pd - 1)] == 0 && currentLine[z - (pd - 2)] == 0)
                                                                {
                                                                    currentLine[z - pd] = R;
                                                                    currentLine[z - (pd - 1)] = G;
                                                                    currentLine[z - (pd - 2)] = B;
                                                                }
                                                            }
                                                            int btmp = 0;
                                                            for (int q = 1; q <= thickness-2; q++)
                                                            {
                                                                if (supY - q < 0)
                                                                    btmp = 1;
                                                                else btmp = q;
                                                                currentLine = ptrFirstPixel + ((supY - btmp) * bitmapData.Stride); //move up a line
                                                                if (currentLine[z + 3] == 0 && currentLine[z + 4] == 0 && currentLine[z + 5] == 0)
                                                                {
                                                                    currentLine[z + 3] = R;
                                                                    currentLine[z + 4] = G;
                                                                    currentLine[z + 5] = B;
                                                                }
                                                                for (int r = 2; r < thickness; r++)
                                                                {
                                                                    int pd = (3 + ((r - 2) * 3));
                                                                    if (z - pd < 0) break;
                                                                    if (currentLine[z - pd] == 0 && currentLine[z - (pd - 1)] == 0 && currentLine[z - (pd - 2)] == 0)
                                                                    {
                                                                        currentLine[z - pd] = R;
                                                                        currentLine[z - (pd - 1)] = G;
                                                                        currentLine[z - (pd - 2)] = B;
                                                                    }
                                                                }
                                                                if (currentLine[z] == 0 && currentLine[z + 1] == 0 && currentLine[z + 2] == 0)
                                                                {
                                                                    currentLine[z] = R;
                                                                    currentLine[z + 1] = G;
                                                                    currentLine[z + 2] = B;
                                                                }
                                                            }

                                                        }

                                                }
                                            }
                                            oldY = newY;

                                        }
                                        oldY = 1;
                                    } // end of i / channels
                                    //draw grid lines

                                    framebuffer.UnlockBits(bitmapData);
                #endregion

                                    //Draw.Stop();

                    #region grid

                                    if (grid)
                                    {
                                        Pen blackPen = new Pen(Color.White, 1);
                                        Pen dark = new Pen(Color.Black, 1);
										int rows = (int)Math.Ceiling((double)voices / columns);
                                        using (var graphics = Graphics.FromImage(framebuffer))
                                        {

                                            int wide = (framebuffer.Width / columns) - 1; //old was -2
                                            int tall = (framebuffer.Height / rows);
                                            int zx = wide;
                                            for (int j = 1; j < columns; j++)
                                            {
                                                //graphics.DrawLine(dark, zx, 0, zx, framebuffer.Height - 1);
                                                graphics.DrawLine(blackPen, zx - 1, 0, zx - 1, framebuffer.Height - 1);
                                                //graphics.DrawLine(dark, zx - 2, 0, zx - 2, framebuffer.Height - 1);
                                                zx += wide;
                                            }
                                            if (voices > 1)
                                            {
                                                for (int r = 1; r < rows; r++)
                                                {
                                                    //for(int s = 0; s < framebuffer.Width-1; s++){
                                                    //framebuffer.SetPixel(s,r*(framebuffer.Height/voices),Color.FromArgb(150,150,150));
                                                    graphics.DrawLine(blackPen, 0, r * tall, framebuffer.Width - 1, r * tall);
                                                    //}

                                                }
                                            }
                                        }
                                    }
                                    #endregion
                                    //SaveAvi.Start();

                    #region Add frame to AVI and display on screen

                                    //note that this code easily takes the longest time to execute at 25ms or so.  Look for ways to improve this.  Threading AVI output doesn't seem to work.

					if (ffPath != "")
					{
						IntPtr ptr = bitmapData.Scan0;
						int s = Math.Abs(bitmapData.Stride) * bitmapData.Height;
						byte[] data = new byte[s];
						Marshal.Copy(ptr, data, 0, s);
						ffWriter.Write(data);
					}

                    if (Application.OpenForms.Count == 0) break;  //if the program is closed, jump out of loop and exit gracefully.

                    Application.DoEvents(); //so the UI doesn't freeze

                    //following code adds a frame of video data to the avistream

                    frameIndex += jumpAmount;

                    if (flag)
                    {
                        frm.SetDesktopLocation(Location.X + 300, 0);
                        frm.Width = ResX + 32;
                        frm.Height = ResY + 88;
                        flag = false;
                    }

                    try
                    {
                        if (outputWindow)
                        {
                            frm.pictureBox1.Image = framebuffer;
                            frm.pictureBox1.Refresh();

                            //get rid of red X
                            typeof(Control).InvokeMember("SetState", BindingFlags.NonPublic |
                          BindingFlags.InvokeMethod | BindingFlags.Instance, null,
                          frm.pictureBox1, new object[] { 0x400000, false });
                        }
                        else
                        {
                            frm.SetDesktopLocation(Location.X + Width, Location.Y);
                            frm.Width = 75;
                            frm.Height = 70;
                        }

                    }
                    catch { }
                    
					if (ffPath == "") aviStream.AddFrame(framebuffer);    //add frame to AVI

                    try
                    {
                        framebuffer.Dispose();
                    }
                    catch
                    {

                    }
                    percentDone = ((float)frameIndex / (float)((sampleLenght * channels) - (jua + 10)) * 100);  //percent counter at bottom
                    if (percentDone > prevDone + 0.1)
                    {
                        frm.toolStripStatusLabel2.Text = Math.Round(percentDone, 1).ToString("0.0") + "%";
                        prevDone = percentDone;
                    }

                    if (Start.Enabled == true) break;
                    #endregion
                    //SaveAvi.Stop();
                    //MessageBox.Show(Setup.ElapsedTicks.ToString() + " " + ReadFromDisk.ElapsedTicks.ToString() + " " + Synchronization.ElapsedTicks.ToString() + " " + Draw.ElapsedTicks.ToString() + " " + SaveAvi.ElapsedTicks.ToString());
                    //Setup.Reset();
                    //Draw.Reset();
                    //ReadFromDisk.Reset();
                    //Synchronization.Reset();
                    //SaveAvi.Reset();
                }

			if (ffPath == "")
			{
				aviManager.Close();     //file is done being written, close the stream
				
				#region process with MKVMerge

				Process p = new Process();
				// Redirect the output stream of the child process.
				p.StartInfo.UseShellExecute = false;
				p.StartInfo.RedirectStandardOutput = true;
				p.StartInfo.FileName = "mkvmerge.exe";
				p.StartInfo.Arguments = "-o \"" + sfd.FileName + "\" " + tempavi + " \"" + masterFile + "\"";
				p.Start();
				String strT = "";
				strT = p.StandardOutput.ReadToEnd();
				p.WaitForExit();
				//MessageBox.Show(strT);

				if (File.Exists(tempavi)) File.Delete(tempavi);

				#endregion
			}
			else
			{
				ffWriter.Close();
				ffProc.Close();
			}

            Start.Enabled = true;   //you can click start again. this was causing some fun problems ;)
            frm.Hide();
            frm.Close();
            frm.Dispose();

            #region close streams
            for (int i = 0; i < voiceData.Length; i++)
            {
                voiceData[i].Close();
            }
            #endregion
        } //------end of start button click
>>>>>>> 5eb925e4

            try
            {
                renderer.Render(outputs);
            }
            catch (Exception)
            {
                // Should mean it was cancelled
            }
            finally
            {
                foreach (var graphicsOutput in outputs)
                {
                    graphicsOutput.Dispose();
                }
            }
        }

        //populates cmbClr boxes with a list of every color - sorts by hue and sat/bright 
        private void Form1_Load(object sender, EventArgs e)
        {
            chkBlock.SendToBack();
            label8.SendToBack();
            numThick.Value = 3;
            this.MinimizeBox = false;
            this.MaximizeBox = false;
            tboxScale.Text = "1";
            tboxWidth.Text = "1280";
            tboxHeight.Text = "720";
            numVoices.Value = 1;
            numColumns.Value = 1;
            lay.ShowInTaskbar = false;
            lay.Show(this);
            lay.Location = new Point(this.Location.X + this.Width-10, this.Location.Y);
            //ArrayList ColorList = new ArrayList();
            Type colorType = typeof(Color);
            PropertyInfo[] propInfoList = colorType.GetProperties(BindingFlags.Static |
                                                                  BindingFlags.DeclaredOnly | BindingFlags.Public);
            List<Color> list = new List<Color>();
            foreach(PropertyInfo c in propInfoList)
            {
                list.Add(Color.FromName(c.Name));
            }
<<<<<<< HEAD

            List<Color> sortedList = list.OrderBy(o => (o.GetHue() + (o.GetSaturation() * o.GetBrightness()))).ToList();


            foreach (Color c in sortedList)
            {
                cmbClr1.Items.Add(c.Name);
                cmbClr2.Items.Add(c.Name);
                cmbClr3.Items.Add(c.Name);
                cmbClr4.Items.Add(c.Name);
                cmbClr5.Items.Add(c.Name);
                cmbClr6.Items.Add(c.Name);
                cmbClr7.Items.Add(c.Name);
                cmbClr8.Items.Add(c.Name);
                cmbClr9.Items.Add(c.Name);
            }

            cmbClr1.Items.RemoveAt(0);
            cmbClr1.SelectedIndex = 1;
            cmbClr2.Items.RemoveAt(0);
            cmbClr2.SelectedIndex = 1;
            cmbClr3.Items.RemoveAt(0);
            cmbClr3.SelectedIndex = 1;
            cmbClr4.Items.RemoveAt(0);
            cmbClr4.SelectedIndex = 1;
            cmbClr5.Items.RemoveAt(0);
            cmbClr5.SelectedIndex = 1;
            cmbClr6.Items.RemoveAt(0);
            cmbClr6.SelectedIndex = 1;
            cmbClr7.Items.RemoveAt(0);
            cmbClr7.SelectedIndex = 1;
            cmbClr8.Items.RemoveAt(0);
            cmbClr8.SelectedIndex = 1;
            cmbClr9.Items.RemoveAt(0);
            cmbClr9.SelectedIndex = 1;
=======
            List<Color> SortedList = list.OrderBy(o => (o.GetHue() + (o.GetSaturation() * o.GetBrightness() ))).ToList();
>>>>>>> 5eb925e4

            // Parse args
            string destFile = null;
            string background = null;
            string logo = null;
            string vgmfile = null;
            string multidumper = null;
            int previewFrameskip = 0;
            double highPassFrequency = -1;
            double scale = 1.0;
            IList<string> inputWavs = null;
            Type triggerAlgorithm = typeof(PeakSpeedTrigger);
            float autoScale = -1;
            string masterAudioFile = null;
            Color gridColor = Color.Empty;
            float gridWidth = 3;
            bool gridOuter = false;
            Color zeroLineColor = Color.Empty;
            float zeroLineWidth = 1;
            float lineWidth = 3;
            for (int i = 0; i < _args.Length - 1; i += 2)
            {
                var arg = _args[i].ToLowerInvariant();
                var value = _args[i + 1];
                switch (arg)
                {
                    case "--ffmpeg":
                        _ffPath = value;
                        break;
                    case "--ffmpegoptions":
                        ffOutArgs.Text = value;
                        break;
                    case "--numvoices":
                        numVoices.Value = int.Parse(value);
                        break;
                    case "--columns":
                        numColumns.Value = int.Parse(value);
                        break;
                    case "--samples":
                        samplesTextBox.Text = value;
                        break;
                    case "--fps":
                        numFps.Value = int.Parse(value);
                        break;
                    case "--width":
                        widthTextBox.Text = value;
                        break;
                    case "--height":
                        heightTextBox.Text = value;
                        break;
                    case "--file":
                        // We support wildcards...
                        inputWavs = Directory.EnumerateFiles(Directory.GetCurrentDirectory(), value).OrderBy(x => x).ToList();
                        break;
                    case "--output":
                        destFile = value;
                        break;
                    case "--background":
                        background = value;
                        break;
                    case "--logo":
                        logo = value;
                        break;
                    case "--vgm":
                        vgmfile = Path.GetFullPath(value);
                        break;
                    case "--multidumper":
                        multidumper = value;
                        break;
                    case "--previewframeskip":
                        previewFrameskip = int.Parse(value);
                        break;
                    case "--highpassfilter":
                        highPassFrequency = Convert.ToDouble(value);
                        break;
                    case "--scale":
                        scale = Convert.ToDouble(value);
                        break;
                    case "--triggeralgorithm":
                        triggerAlgorithm = AppDomain.CurrentDomain
                            .GetAssemblies()
                            .SelectMany(a => a.GetTypes())
                            .FirstOrDefault(t => 
                                typeof(ITriggerAlgorithm).IsAssignableFrom(t) &&
                                t.Name.ToLowerInvariant().Equals(value.ToLowerInvariant()));
                        break;
                    case "--autoscale":
                        autoScale = float.Parse(value) / 100;
                        break;
                    case "--masteraudio":
                        masterAudioFile = value;
                        break;
                    case "--gridcolor":
                        gridColor = ParseColor(value);
                        break;
                    case "--gridwidth":
                        gridWidth = float.Parse(value);
                        break;
                    case "--gridouter":
                        gridOuter = value == "1" || value.ToLowerInvariant().StartsWith("t");
                        break;
                    case "--zerolinecolor":
                        zeroLineColor = ParseColor(value);
                        break;
                    case "--zerolinewidth":
                        zeroLineWidth = float.Parse(value);
                        break;
                    case "--linewidth":
                        lineWidth = float.Parse(value);
                        break;
                }
            }

            if (multidumper != null && vgmfile != null && inputWavs == null)
            {
                // Check if we have WAVs
                inputWavs = Directory.EnumerateFiles(
                    Path.GetDirectoryName(vgmfile), 
                    Path.GetFileNameWithoutExtension(vgmfile) + " - *.wav").ToList();
                if (!inputWavs.Any())
                {
                    // Let's run it
                    using (var p = Process.Start(new ProcessStartInfo
                    {
                        FileName = multidumper,
                        Arguments = $"\"{vgmfile}\" 0",
                        RedirectStandardOutput = true,
                        UseShellExecute = false
                    }))
                    {
                        p.BeginOutputReadLine();
                        p.WaitForExit();
                    }

                    // And try again
                    inputWavs = LibSidWiz.Extensions.OrderByAlphaNumeric(Directory.EnumerateFiles(
                            Path.GetDirectoryName(vgmfile),
                            Path.GetFileNameWithoutExtension(vgmfile) + " - *.wav"), s => s)
                        .ToList();
                }
            }


            if (destFile != null)
            {
                Go(
                    destFile, 
                    inputWavs, 
                    int.Parse(widthTextBox.Text), 
                    int.Parse(heightTextBox.Text),
                    (int)numFps.Value, 
                    background, 
                    logo, 
                    vgmfile, 
                    previewFrameskip, 
                    (float)highPassFrequency, 
                    (float)scale, 
                    triggerAlgorithm,
                    int.Parse(samplesTextBox.Text),
                    int.Parse(numColumns.Text),
                    _ffPath,
                    ffOutArgs.Text,
                    masterAudioFile,
                    autoScale,
                    gridColor, 
                    gridWidth, 
                    gridOuter,
                    zeroLineColor,
                    zeroLineWidth,
                    lineWidth);
                Close();
            }
            else if (inputWavs != null)
            {
                foreach (var file in inputWavs)
                {
                    // We find the first unpopulated text box...
                    groupBox3.Controls.OfType<TextBox>().OrderBy(c => c.TabIndex).First(c => c.Text.Length == 0).Text =
                        file;
                    numVoices.Value = groupBox3.Controls.OfType<TextBox>().Count(c => c.Text.Length > 0);
                }
            }
        }
        

        private void Stop_Click(object sender, EventArgs e)
        {
<<<<<<< HEAD
            Graphics g = e.Graphics;
            Rectangle rect = e.Bounds;
            if (e.Index >= 0)
            {
                string n = ((ComboBox) sender).Items[e.Index].ToString();
                Color c = Color.FromName(n);
                Brush b = new SolidBrush(c);
                g.FillRectangle(b, rect.X, rect.Y + 5, rect.Width / 2, rect.Height - 10);
                var combo = (ComboBox) sender;

                if ((e.State & DrawItemState.Selected) == DrawItemState.Selected)
                {
                    e.Graphics.FillRectangle(new SolidBrush(Color.LightBlue), rect.X + 110, rect.Y, rect.Width,
                        rect.Height);
=======
            Start.Enabled = true;
        }

        private void comboColumns_SelectedIndexChanged(object sender, EventArgs e)
        {
            int voices = (int)numVoices.Value;
            int cols = (int)numColumns.Value;
            int lw = chkSm.Checked ? 55 : 125;
            int lh = chkSm.Checked ? 50 : 65;
            foreach (UserControl li in lay.Controls)
            {
                lay.ClientSize = new System.Drawing.Size(cols * lw, (int)Math.Ceiling(voices / (float) cols) * lh);
                li.Location = new Point((li.TabIndex % cols) * lw, (int)Math.Ceiling(((li.TabIndex + 1) / ((float) cols)) - 1) * lh);
            }
        }
        private void cmbVoices_SelectedIndexChanged(object sender, EventArgs e)
        {
            int voices = (int)numVoices.Value;
            int cols = (int)numColumns.Value;
            int lw = chkSm.Checked ? 55 : 125;
            int lh = chkSm.Checked ? 50 : 65;
            lay.ClientSize = new System.Drawing.Size(cols * lw, (int)Math.Ceiling(voices / (float) cols) * lh);
            if (voices > prevVoice)
            {
                int dmb = prevVoice+1;
                while (dmb < voices)
                {
                    UserControl li;
                    Label lil = null;
                    if (chkSm.Checked)
                    {
                        li = new LayoutControl_s();
                        lil = ((LayoutControl_s) li).label1;
                    }
                    else
                    {
                        li = new LayoutControl();
                        lil = ((LayoutControl) li).label1;
                    }
                    lay.Controls.Add(li);
                    lil.Text = (li.TabIndex + 1).ToString().PadLeft(2, '0');
                    li.Location = new Point((li.TabIndex % cols) * lw, (int)Math.Ceiling((dmb + 1) / ((float) cols) - 1) * lh);

                    dmb += 1;
>>>>>>> 5eb925e4
                }
                            }
            else if(voices < prevVoice)
            {
                int dmb = prevVoice;
                while (dmb > voices)
                {
<<<<<<< HEAD
                    e.Graphics.FillRectangle(new SolidBrush(SystemColors.Window), rect.X + 110, rect.Y, rect.Width,
                        rect.Height);
                }

                e.Graphics.DrawString(combo.Items[e.Index].ToString(),
                    e.Font,
                    new SolidBrush(Color.Black),
                    new Point(e.Bounds.X + 110, e.Bounds.Y + 5));
=======
                    foreach (UserControl lis in lay.Controls)
                    {
                        if (lis.TabIndex == dmb + 1)
                        {
                            lay.Controls.Remove(lis);
                        }
                    }

                    dmb -= 1;
                }
>>>>>>> 5eb925e4
            }
            prevVoice = voices;
        }
       

<<<<<<< HEAD
        //if any of the indexes change, highlight the line we're on as all rendering is done manually.

        private void cmbClr1_SelectedIndexChanged(object sender, EventArgs e)
        {
            label1.Text = "V1 Color: " + cmbClr1.Text;
        }

        private void cmbClr2_SelectedIndexChanged(object sender, EventArgs e)
        {
            label2.Text = "V2 Color: " + cmbClr2.Text;
        }

        private void cmbClr3_SelectedIndexChanged(object sender, EventArgs e)
        {
            label3.Text = "V3 Color: " + cmbClr3.Text;
        }

        private void cmbClr4_SelectedIndexChanged(object sender, EventArgs e)
        {
            label4.Text = "V4 Color: " + cmbClr4.Text;
        }

        private void cmbClr5_SelectedIndexChanged(object sender, EventArgs e)
        {
            label5.Text = "V5 Color: " + cmbClr5.Text;
        }

        private void cmbClr6_SelectedIndexChanged(object sender, EventArgs e)
        {
            label9.Text = "V6 Color: " + cmbClr6.Text;
        }

        private void cmbClr7_SelectedIndexChanged(object sender, EventArgs e)
        {
            label10.Text = "V7 Color: " + cmbClr7.Text;
        }

        private void cmbClr8_SelectedIndexChanged(object sender, EventArgs e)
        {
            label11.Text = "V8 Color: " + cmbClr8.Text;
        }

        private void cmbClr9_SelectedIndexChanged(object sender, EventArgs e)
=======
        private void button1_Click(object sender, EventArgs e)
>>>>>>> 5eb925e4
        {
            MessageBox.Show("SidWiz 1.0 by Rolf R Bakke \r\nSidWiz 2 by RushJet1\r\nSidWiz 2.1 by Pigu\r\nAVIFile Wrapper by Corinna John\r\nWAVFile class by CalicoSkies\r\n\r\nRelease 13.1");
        }

        private void checkBox2_CheckedChanged(object sender, EventArgs e)
        {
<<<<<<< HEAD
            Start.Enabled = true;
        }

        private void checkBox1_CheckedChanged(object sender, EventArgs e)
        {
            if (checkBox1.Checked)
            {
                btnFile2.Enabled = false;
                btnFile3.Enabled = false;
                btnFile4.Enabled = false;
                btnFile5.Enabled = false;
                btnFile6.Enabled = false;
                btnFile7.Enabled = false;
                btnFile8.Enabled = false;
                btnFile9.Enabled = false;

                if (Path.GetExtension(txtFile1.Text) != ".wav")
                {
                    MessageBox.Show("There is no file selected for Voice 1 yet.");
                    checkBox1.Checked = false;
                    return;
                }

                string baseName = Path.GetFullPath(txtFile1.Text);
                baseName = baseName.Remove(baseName.Length - 5, 5);
                txtFile2.Text = baseName + "2.wav";
                txtFile3.Text = baseName + "3.wav";
                txtFile4.Text = baseName + "4.wav";
                txtFile5.Text = baseName + "5.wav";
                txtFile6.Text = baseName + "6.wav";
                txtFile7.Text = baseName + "7.wav";
                txtFile8.Text = baseName + "8.wav";
                txtFile9.Text = baseName + "9.wav";
=======

            if (checkBox2.Checked)
            {
                outputWindow = true;
                flag = true;
>>>>>>> 5eb925e4
            }
            else
            {
                outputWindow = false;
            }
            
        }
        
        static void LCLP(byte[] Input, double Frequency, double Q, int SampleRate, int NumSamples)
        {
            double O = 2.0 * Math.PI * Frequency / SampleRate;
            double C = Q / O;
            double L = 1 / Q / O;
            double V = 0, I = 0, T;
            for (int s = 0; s < NumSamples; s++)
            {
                T = (I - V) / C;
                I += (Input[s] * O - V) / L;
                V += T;
                Input[s] = (byte)(V / O);
            }
<<<<<<< HEAD
        }

        private void TryLoadWaveFile(TextBox a)
        {
            using (var ofd = new OpenFileDialog {Filter = "Wave files (*.wav)|*.wav"})
            {
                if (ofd.ShowDialog() == DialogResult.OK)
                {
                    a.Text = ofd.FileName;
                }
            }
        }

        private void btnFile1_Click(object sender, EventArgs e)
        {
            TryLoadWaveFile(txtFile1);
=======
            
        }

        private bool FFmpegExeCheck(String path)
        {
            if (path == "") return false;
            try
            {
                FileInfo fi = new FileInfo(path);
                if (!fi.Exists) return false;
                Process ffProc = new Process();
                ffProc.StartInfo.FileName = path;
                ffProc.StartInfo.Arguments = "-version";
                ffProc.StartInfo.UseShellExecute = false;
                ffProc.StartInfo.RedirectStandardOutput = true;
                ffProc.StartInfo.CreateNoWindow = true;
                ffProc.Start();
                ffProc.WaitForExit(1000);
                return ffProc.StandardOutput.ReadLine().StartsWith("ffmpeg version ");
            } catch
            {
                return false;
            }
        }

        private void button2_Click_1(object sender, EventArgs e)
        {
            OpenFileDialog ofd = new OpenFileDialog();
            ofd.Filter = "Audio Files|*.wav;*.mp3;*.ogg;*.flac";
            ofd.ShowDialog();
            if (Path.GetExtension(ofd.FileName) == ".wav" || Path.GetExtension(ofd.FileName) == ".mp3" || Path.GetExtension(ofd.FileName) == ".ogg" || Path.GetExtension(ofd.FileName) == ".flac")
            {
                button2.Text = System.IO.Path.GetFileName(ofd.FileName);
                masterFile = ofd.FileName;
            }
            else
            {
                MessageBox.Show("Unsupported format or no file was selected.");
                return;
            }
        }

        private void location_Changed(object sender, EventArgs e){
            lay.Location = new Point(this.Location.X + this.Width - 10, this.Location.Y);
>>>>>>> 5eb925e4
        }

        private void focus_Changed(object sender, EventArgs e)
        {
<<<<<<< HEAD
            TryLoadWaveFile(txtFile2);
        }

        private void button1_Click(object sender, EventArgs e)
        {
            MessageBox.Show(
                "SidWiz 1.0 by Rolf R Bakke\r\nSidWiz 2 by RushJet1\r\nSidWiz 2.1 by Pigu\r\nAVIFile Wrapper by Corinna John\r\nWAVFile class by CalicoSkies");
        }

        private void btnFile3_Click_1(object sender, EventArgs e)
        {
            TryLoadWaveFile(txtFile3);
        }

        private void btnFile4_Click(object sender, EventArgs e)
        {
            TryLoadWaveFile(txtFile4);
        }

        private void btnFile5_Click(object sender, EventArgs e)
        {
            TryLoadWaveFile(txtFile5);
=======
            try
            {
                lay.BringToFront();
            }
            catch { }
		}

		[Serializable]
		class saveData      //for saving templates
		{
			//these are all indices of combo boxes
			public int voices;
			public int columns;
			public int scale;
			public int thickness;
			public int resolution;
			public bool block;
			public bool[] altSync;

			public bool grid;
			public bool showOutput;

			//files
			public String master;
			public String[] voiceFiles;
			public Color[] colors;
			public String folder;

			//sidwiz 2.1 fields
			public bool savedInSw21;
			public String sw21Scale;
			public String sw21Fps;
			public int sw21Width;
			public int sw21Height;
			public String sw21FFPath;
			public String sw21FFArgs;
		}

		private void button4_Click(object sender, EventArgs e) //save template
        {
            // values are altered for compatibility with rushjet1's original version
            saveData data = new saveData();
			data.savedInSw21 = true;
            int voices = (int)numVoices.Value;
            data.voices = voices - 1;
            data.columns = (int)numColumns.Value - 1;
            data.scale = 3;
            data.thickness = (int)numThick.Value - 2;
            data.resolution = 1;
            data.block = chkBlock.Checked;
            data.showOutput = checkBox2.Checked;
            data.grid = chkGrid.Checked;
			data.sw21Scale = tboxScale.Text;
			data.sw21Fps = tboxFps.Text;
			data.sw21Width = int.Parse(tboxWidth.Text);
			data.sw21Height = int.Parse(tboxHeight.Text);
			data.sw21FFPath = ffPath;
			data.sw21FFArgs = ffOutArgs.Text;

			data.master = button2.Text;
            data.voiceFiles = new String[voices];
            data.colors = new Color[voices];
            data.altSync = new bool[voices];

            int i = 0;
            if (chkSm.Checked)
            {
                foreach (LayoutControl_s li in lay.Controls)
                {
                    data.altSync[i] = li.chkAlt.Checked;
                    data.voiceFiles[i] = li.label2.Text;
                    data.colors[i] = li.button1.BackColor;
                    if (i == 0)
                    {
                        data.folder = li.filePath;
                    }
                    i += 1;
                }
            }
            else
            {
                foreach (LayoutControl li in lay.Controls)
                {
                    data.altSync[i] = li.chkAlt.Checked;
                    data.voiceFiles[i] = li.label2.Text;
                    data.colors[i] = li.button1.BackColor;
                    if (i == 0)
                    {
                        data.folder = li.filePath;
                    }
                    i += 1;
                }
            }

            data.folder = Directory.GetParent(data.folder).FullName;

            BinaryFormatter formatter = new BinaryFormatter();

            SaveFileDialog sfd = new SaveFileDialog();
            sfd.Filter = "SidWiz2 Template (.sdt)|*.sdt";
            sfd.ShowDialog();
            if (sfd.FileName == "")
            {
                return;
            }
            using (FileStream stream = File.OpenWrite(sfd.FileName))
            {
                formatter.Serialize(stream, data);
            }
>>>>>>> 5eb925e4
        }

		String[] sw20Widths = new String[4]{ "852", "1280", "1920", "2560" };
		String[] sw20Heights = new String[4]{ "480", "720", "1080", "1440" };
		private void button3_Click(object sender, EventArgs e)      //load template
        {
<<<<<<< HEAD
            TryLoadWaveFile(txtFile6);
        }

        private void btnFile7_Click(object sender, EventArgs e)
        {
            TryLoadWaveFile(txtFile7);
        }

        private void btnFile8_Click(object sender, EventArgs e)
        {
            TryLoadWaveFile(txtFile8);
        }

        private void btnFile9_Click(object sender, EventArgs e)
        {
            TryLoadWaveFile(txtFile9);
        }

        private void samplesTextBox_TextChanged(object sender, EventArgs e)
        {
            try
=======
            OpenFileDialog ofd = new OpenFileDialog();
            ofd.Filter = "SidWiz2 Template (.sdt)|*.sdt";
            ofd.ShowDialog();
            if (Path.GetExtension(ofd.FileName) != ".sdt")
            {
                MessageBox.Show("Unsupported format or no file was selected.");
                return;
            }

            FileStream inStr = new FileStream(ofd.FileName, FileMode.Open);
            BinaryFormatter bf = new BinaryFormatter();
            saveData data = bf.Deserialize(inStr) as saveData;

            try { chkBlock.Checked = data.block; }
            catch { }
            numVoices.Value = data.voices + 1;
            numColumns.Value = data.columns + 1;
			numThick.Value = data.thickness + 2;
			checkBox2.Checked = data.showOutput;
			chkGrid.Checked = data.grid;
			button2.Text = data.master;
			if (data.savedInSw21)
			{
				tboxScale.Text = data.sw21Scale;
				tboxFps.Text = data.sw21Fps;
				tboxWidth.Text = data.sw21Width.ToString();
				tboxHeight.Text = data.sw21Height.ToString();
				ffPath = data.sw21FFPath;
				ffOutArgs.Enabled = true;
				enableFFBox.Checked = true; // this will automatically trigger exe check routine
				ffOutArgs.Text = data.sw21FFArgs;
			}
			else
			{
				tboxScale.Text = (Math.Pow(2, data.scale - 3)).ToString();
				tboxWidth.Text = sw20Widths[data.resolution];
				tboxHeight.Text = sw20Heights[data.resolution];
			}

            //data.voiceFiles = new String[voices];
            //data.colors = new Color[voices];

            int i = 0;
            if (chkSm.Checked)
            {
                foreach (LayoutControl_s li in lay.Controls)
                {
                    li.label2.Text = data.voiceFiles[i];
                    li.button1.BackColor = data.colors[i];
                    try { li.chkAlt.Checked = data.altSync[i]; }
                    catch { }
                    i += 1;
                }
            }
            else
            {
                foreach (LayoutControl li in lay.Controls)
                {
                    li.label2.Text = data.voiceFiles[i];
                    li.button1.BackColor = data.colors[i];
                    try { li.chkAlt.Checked = data.altSync[i]; }
                    catch { }
                    i += 1;
                }
            }

            //apply template to folder
            FolderBrowserDialog fbd = new FolderBrowserDialog();
            fbd.SelectedPath = data.folder;

            DialogResult result = fbd.ShowDialog();

            if (!string.IsNullOrWhiteSpace(fbd.SelectedPath))
            {
                if (chkSm.Checked)
                {
                    foreach (LayoutControl_s li in lay.Controls)
                    {
                        li.filePath = fbd.SelectedPath + "\\" + li.label2.Text;
                    }
                }
                else
                {
                    foreach (LayoutControl li in lay.Controls)
                    {
                        li.filePath = fbd.SelectedPath + "\\" + li.label2.Text;
                    }
                }

                masterFile = fbd.SelectedPath + "\\" + data.master;
            }
            inStr.Close();
        }

        private void chkSm_CheckedChanged(object sender, EventArgs e)
        {
            int voices = (int)numVoices.Value;
            int cols = (int)numColumns.Value;
            List<Control> s = new List<Control>();
            if(chkSm.Checked){
                lay.ClientSize = new System.Drawing.Size(cols * 55, (int)Math.Ceiling((voices / ((float)cols))) * 50);
                for (int x = 0; x < lay.Controls.Count; x++)
                {
                    LayoutControl li = (LayoutControl)lay.Controls[x];
                    LayoutControl_s lis = new LayoutControl_s();
                    lis.label1.Text = li.label1.Text;
                    lis.label2.Text = li.label2.Text;
                    lis.chkAlt.Checked = li.chkAlt.Checked;
                    lis.button1.BackColor = li.button1.BackColor;
                    lis.filePath = li.filePath;
                    lis.Location = new Point((li.TabIndex % cols) * 55, (int)Math.Ceiling(((x + 1) / ((float)cols)) - 1) * 50);
                    s.Add(lis);
                }
            }
            else
            {
                lay.ClientSize = new System.Drawing.Size(cols * 125, (int)Math.Ceiling((voices / ((float)cols))) * 65);
                for (int x = 0; x < lay.Controls.Count; x++)
                {
                    LayoutControl_s li = (LayoutControl_s)lay.Controls[x];
                    LayoutControl lis = new LayoutControl();
                    lis.label1.Text = li.label1.Text;
                    lis.label2.Text = li.label2.Text;
                    lis.chkAlt.Checked = li.chkAlt.Checked;
                    lis.button1.BackColor = li.button1.BackColor;
                    lis.filePath = li.filePath;
                    lis.Location = new Point((li.TabIndex % cols) * 125, (int)Math.Ceiling((((float)x + 1) / ((float)cols)) - 1) * 65);
                    s.Add(lis);
                }
            }
            while (lay.Controls.Count > 0)
>>>>>>> 5eb925e4
            {
                lay.Controls.Remove(lay.Controls[0]);
            }
            foreach (Control li in s)
            {
                lay.Controls.Add(li);
            }
        }

        private void enableFFBox_CheckedChanged(object sender, EventArgs e)
        {
<<<<<<< HEAD
            if (enableFFBox.Checked)
=======
            if (enableFFBox.Checked && !FFmpegExeCheck(ffPath))
>>>>>>> 5eb925e4
            {
                OpenFileDialog ofd = new OpenFileDialog();
                ofd.Title = "Select FFmpeg executable";
                ofd.Filter = "Application (*.exe)|*.exe";
                ofd.ShowDialog();
                if (Path.GetExtension(ofd.FileName) == ".exe" && FFmpegExeCheck(Path.GetFullPath(ofd.FileName)))
                {
<<<<<<< HEAD
                    _ffPath = Path.GetFullPath(ofd.FileName);
                    ffOutArgsLabel.Enabled = true;
=======
                    ffPath = Path.GetFullPath(ofd.FileName);
>>>>>>> 5eb925e4
                    ffOutArgs.Enabled = true;
                }
                else
                {
                    _ffPath = "";
                    enableFFBox.Checked = false;
                    ffOutArgs.Enabled = false;
                }
            }
        }
    }
}<|MERGE_RESOLUTION|>--- conflicted
+++ resolved
@@ -1,35 +1,10 @@
 ﻿using System;
 using System.Collections.Generic;
-<<<<<<< HEAD
-=======
 using System.Data;
->>>>>>> 5eb925e4
 using System.Drawing;
 using System.Linq;
 using System.Windows.Forms;
 using System.Reflection;
-<<<<<<< HEAD
-using System.Diagnostics;
-using System.IO;
-using System.Threading;
-using System.Threading.Tasks;
-using LibSidWiz;
-using LibSidWiz.Outputs;
-using LibSidWiz.Triggers;
-using NAudio.Dsp;
-using NAudio.Wave;
-using NAudio.Wave.SampleProviders;
-using NReplayGain;
-
-namespace SidWiz
-{
-    public partial class Form1 : Form
-    {
-        private readonly string[] _args;
-        private string _ffPath;
-
-        public Form1(string[] args)
-=======
 using System.Drawing.Imaging;
 using AviFile;
 using System.Diagnostics;
@@ -56,17 +31,12 @@
         int prevVoice = 0;
         Color clr = new Color();
         public Form1()
->>>>>>> 5eb925e4
-        {
-            _args = args;
+        {
             InitializeComponent();
         }
 
         private void Start_Click(object sender, EventArgs e)
         {
-<<<<<<< HEAD
-            if (txtFile1.Text == "")
-=======
             //Stopwatch Setup = new Stopwatch();
             //Stopwatch ReadFromDisk = new Stopwatch();
             //Stopwatch Synchronization = new Stopwatch();
@@ -124,7 +94,6 @@
                 }
             }
             else
->>>>>>> 5eb925e4
             {
                 foreach (LayoutControl li in lay.Controls)
                 {
@@ -144,18 +113,6 @@
                 }
             }
 
-<<<<<<< HEAD
-            SaveFileDialog sfd = new SaveFileDialog();
-            if (_ffPath == "")
-            {
-                sfd.Filter = "AVI Files (.avi)|*.avi";
-            }
-            else
-            {
-                sfd.Filter = "MP4 Files (.mp4)|*.mp4|All files (*.*)|*.*";
-            }
-
-=======
             bool grid = chkGrid.Checked;
             int setamt = 0;
             if (grid) setamt = 3;
@@ -167,48 +124,12 @@
             int triggerLevel = 135;
             SaveFileDialog sfd = new SaveFileDialog();
             if (ffPath == "") sfd.Filter = "MKV Files (.mkv)|*.mkv";
->>>>>>> 5eb925e4
             sfd.ShowDialog();
             if (sfd.FileName == "")
             {
                 return;
             }
 
-<<<<<<< HEAD
-            Enabled = false;
-
-            try
-            {
-                Go(
-                    filename: sfd.FileName,
-                    filenames: GetInputFilenames(),
-                    width: int.Parse(widthTextBox.Text),
-                    height: int.Parse(heightTextBox.Text),
-                    fps: (int) numFps.Value,
-                    background: null,
-                    logo: null,
-                    vgmFile: null,
-                    previewFrameskip: 16,
-                    highPassFrequency: -1,
-                    scale: 1,
-                    triggerAlgorithm: typeof(PeakSpeedTrigger),
-                    viewSamples: int.Parse(samplesTextBox.Text),
-                    numColumns: (int) numColumns.Value,
-                    ffMpegPath: _ffPath,
-                    ffMpegExtraArgs: ffOutArgs.Text, 
-                    masterAudioFilename: null,
-                    autoScale: -1, 
-                    gridColor: Color.Empty, gridWidth: 0, gridOuter: false, 
-                    zeroLineColor: Color.Empty, 
-                    zeroLineWidth: 0, 
-                    lineWidth: 3);
-            }
-            finally
-            {
-                Enabled = true;
-            }
-        }
-=======
             Start.Enabled = false;
 
 
@@ -227,49 +148,8 @@
             int channels = 0;
 
 
->>>>>>> 5eb925e4
-
-        private IList<string> GetInputFilenames()
-        {
-            return groupBox3.Controls
-                .OfType<TextBox>()
-                .OrderBy(c => c.TabIndex)
-                .Select(c => c.Text)
-                .Where(s => !string.IsNullOrWhiteSpace(s))
-                .ToList();
-        }
-
-<<<<<<< HEAD
-        private static void Go(string filename, ICollection<string> filenames, int width, int height, int fps,
-            string background,
-            string logo, string vgmFile, int previewFrameskip, float highPassFrequency, float scale,
-            Type triggerAlgorithm, int viewSamples, int numColumns, string ffMpegPath, string ffMpegExtraArgs,
-            string masterAudioFilename, float autoScale, Color gridColor, float gridWidth, bool gridOuter,
-            Color zeroLineColor, float zeroLineWidth, float lineWidth)
-        {
-            filename = Path.GetFullPath(filename);
-            var waitForm = new WaitForm();
-            waitForm.Show();
-
-            int sampleRate;
-            using (var reader = new WaveFileReader(filenames.First()))
-            {
-                sampleRate = reader.WaveFormat.SampleRate;
-            }
-
-            // ReSharper disable once CompareOfFloatsByEqualityOperator
-            int stepsPerFile = 1 + (highPassFrequency > 0 ? 1 : 0) + 2;
-            int totalProgress = filenames.Count * stepsPerFile;
-            int progress = 0;
-
-            var loadTask = Task.Run(() =>
-            {
-                // Do a parallel read of all files
-                var channels = filenames.AsParallel().Select((wavFilename, channelIndex) =>
-                {
-                    var reader = new WaveFileReader(wavFilename);
-                    var buffer = new float[reader.SampleCount];
-=======
+
+
             WAVFile temp = new WAVFile();
             temp.Open(pathList[0], WAVFile.WAVFileMode.READ);
             channels = temp.NumChannels;
@@ -287,196 +167,8 @@
 
             ResX = int.Parse(tboxWidth.Text);
             ResY = int.Parse(tboxHeight.Text);
->>>>>>> 5eb925e4
-
-                    // We read the file and convert to mono
-                    reader.ToSampleProvider().ToMono().Read(buffer, 0, (int) reader.SampleCount);
-                    Interlocked.Increment(ref progress);
-
-<<<<<<< HEAD
-                    // We don't care about ones where the samples are all equal
-                    // ReSharper disable once CompareOfFloatsByEqualityOperator
-                    if (buffer.Length == 0 || buffer.All(s => s == buffer[0]))
-                    {
-                        // So we skip steps here
-                        reader.Dispose();
-                        Interlocked.Add(ref progress, stepsPerFile - 1);
-                        return null;
-                    }
-
-                    if (highPassFrequency > 0)
-                    {
-                        // Apply the high pass filter
-                        var filter = BiQuadFilter.HighPassFilter(reader.WaveFormat.SampleRate, highPassFrequency, 1);
-                        for (int i = 0; i < buffer.Length; ++i)
-                        {
-                            buffer[i] = filter.Transform(buffer[i]);
-                        }
-
-                        Interlocked.Increment(ref progress);
-                    }
-
-                    float max = float.MinValue;
-                    foreach (var sample in buffer)
-                    {
-                        max = Math.Max(max, Math.Abs(sample));
-                    }
-
-                    return new {Data = buffer, WavReader = reader, Max = max};
-                }).Where(ch => ch != null).ToList();
-
-                if (autoScale > 0 || scale > 1)
-                {
-                    // Calculate the multiplier
-                    float multiplier = 1.0f;
-                    if (autoScale > 0)
-                    {
-                        multiplier = autoScale / channels.Max(channel => channel.Max);
-                    }
-
-                    if (scale > 1)
-                    {
-                        multiplier *= scale;
-                    }
-
-                    // ...and we apply it
-                    channels.AsParallel().Select(channel => channel.Data).ForAll(samples =>
-                    {
-                        for (int i = 0; i < samples.Length; ++i)
-                        {
-                            samples[i] *= multiplier;
-                        }
-
-                        Interlocked.Increment(ref progress);
-                    });
-                }
-
-                return channels.ToList();
-            });
-
-            while (!loadTask.IsCompleted)
-            {
-                Application.DoEvents();
-                Thread.Sleep(1);
-                waitForm.Progress("Reading data...", (double) progress / totalProgress);
-            }
-
-            var voiceData = loadTask.Result.Select(channel => channel.Data).ToList();
-
-            waitForm.Close();
-
-            // Emit normalised data to a WAV file for later mixing
-            if (masterAudioFilename == null)
-            {
-                // Generate a temp filename
-                masterAudioFilename = filename + ".wav";
-                // Mix the audio. We should probably not be re-reading it here... should do this in one pass.
-                foreach (var reader in loadTask.Result.Select(channel => channel.WavReader))
-                {
-                    reader.Position = 0;
-                }
-                var mixer = new MixingSampleProvider(loadTask.Result.Select(channel => channel.WavReader.ToSampleProvider()));
-                var length = (int) loadTask.Result.Max(channel => channel.WavReader.SampleCount);
-                var mixedData = new float[length * mixer.WaveFormat.Channels];
-                mixer.Read(mixedData, 0, mixedData.Length);
-                // Then we want to deinterleave it
-                var leftChannel = new float[length];
-                var rightChannel = new float[length];
-                for (int i = 0; i < length; ++i)
-                {
-                    leftChannel[i] = mixedData[i * 2];
-                    rightChannel[i] = mixedData[i * 2 + 1];
-                }
-                // Then Replay Gain it
-                // The +3 is to make it at "YouTube loudness", which is a lot louder than ReplayGain defaults to.
-                var replayGain = new TrackGain(sampleRate);
-                replayGain.AnalyzeSamples(leftChannel, rightChannel);
-                float multiplier = (float)Math.Pow(10, (replayGain.GetGain() + 3) / 20);
-                Debug.WriteLine($"ReplayGain multiplier is {multiplier}");
-                // And apply it
-                for (int i = 0; i < mixedData.Length; ++i)
-                {
-                    mixedData[i] *= multiplier;
-                }
-                WaveFileWriter.CreateWaveFile(
-                    masterAudioFilename, 
-                    new FloatArraySampleProvider(mixedData, sampleRate).ToWaveProvider());
-            }
-
-            var backgroundImage = new BackgroundRenderer(width, height, Color.Black);
-            if (background != null)
-            {
-                using (var bm = Image.FromFile(background))
-                {
-                    backgroundImage.Add(new ImageInfo(bm, ContentAlignment.MiddleCenter, true, DockStyle.None, 0.5f));
-                }
-            }
-
-            if (logo != null)
-            {
-                using (var bm = Image.FromFile(logo))
-                {
-                    backgroundImage.Add(new ImageInfo(bm, ContentAlignment.BottomRight, false, DockStyle.None, 1));
-                }
-            }
-
-            if (vgmFile != null)
-            {
-                var gd3 = Gd3Tag.LoadFromVgm(vgmFile);
-                var gd3Text = gd3.ToString();
-                if (gd3Text.Length > 0)
-                {
-                    backgroundImage.Add(new TextInfo(gd3Text, "Tahoma", 16, ContentAlignment.BottomLeft, FontStyle.Regular,
-                        DockStyle.Bottom, Color.White));
-                }
-            }
-
-            var renderer = new WaveformRenderer
-            {
-                BackgroundImage = backgroundImage.Image,
-                Columns = numColumns,
-                FramesPerSecond = fps,
-                Width = width,
-                Height = height,
-                SamplingRate = sampleRate,
-                RenderedLineWidthInSamples = viewSamples,
-                RenderingBounds = backgroundImage.WaveArea
-            };
-            if (gridColor != Color.Empty && gridWidth > 0)
-            {
-                renderer.Grid = new WaveformRenderer.GridConfig
-                {
-                    Color = gridColor,
-                    Width = gridWidth,
-                    DrawBorder = gridOuter
-                };
-            }
-
-            if (zeroLineColor != Color.Empty && zeroLineWidth > 0)
-            {
-                renderer.ZeroLine = new WaveformRenderer.ZeroLineConfig
-                {
-                    Color = zeroLineColor,
-                    Width = zeroLineWidth
-                };
-            }
-
-            foreach (var channel in voiceData)
-            {
-                renderer.AddChannel(new Channel(channel, Color.White, lineWidth, "Hello world", Activator.CreateInstance(triggerAlgorithm) as ITriggerAlgorithm, 0));
-            }
-
-            var outputs = new List<IGraphicsOutput>();
-            if (ffMpegPath != null)
-            {
-                outputs.Add(new FfmpegOutput(ffMpegPath, filename, width, height, fps, ffMpegExtraArgs, masterAudioFilename));
-            }
-
-            if (previewFrameskip > 0)
-            {
-                outputs.Add(new PreviewOutput(previewFrameskip));
-            }
-=======
+
+
 
 
             Bitmap bitmap = new Bitmap(ResX, ResY, PixelFormat.Format24bppRgb);
@@ -1236,24 +928,7 @@
             }
             #endregion
         } //------end of start button click
->>>>>>> 5eb925e4
-
-            try
-            {
-                renderer.Render(outputs);
-            }
-            catch (Exception)
-            {
-                // Should mean it was cancelled
-            }
-            finally
-            {
-                foreach (var graphicsOutput in outputs)
-                {
-                    graphicsOutput.Dispose();
-                }
-            }
-        }
+
 
         //populates cmbClr boxes with a list of every color - sorts by hue and sat/bright 
         private void Form1_Load(object sender, EventArgs e)
@@ -1272,256 +947,21 @@
             lay.Show(this);
             lay.Location = new Point(this.Location.X + this.Width-10, this.Location.Y);
             //ArrayList ColorList = new ArrayList();
-            Type colorType = typeof(Color);
+            Type colorType = typeof(System.Drawing.Color);
             PropertyInfo[] propInfoList = colorType.GetProperties(BindingFlags.Static |
-                                                                  BindingFlags.DeclaredOnly | BindingFlags.Public);
+                                          BindingFlags.DeclaredOnly | BindingFlags.Public);
             List<Color> list = new List<Color>();
             foreach(PropertyInfo c in propInfoList)
             {
                 list.Add(Color.FromName(c.Name));
             }
-<<<<<<< HEAD
-
-            List<Color> sortedList = list.OrderBy(o => (o.GetHue() + (o.GetSaturation() * o.GetBrightness()))).ToList();
-
-
-            foreach (Color c in sortedList)
-            {
-                cmbClr1.Items.Add(c.Name);
-                cmbClr2.Items.Add(c.Name);
-                cmbClr3.Items.Add(c.Name);
-                cmbClr4.Items.Add(c.Name);
-                cmbClr5.Items.Add(c.Name);
-                cmbClr6.Items.Add(c.Name);
-                cmbClr7.Items.Add(c.Name);
-                cmbClr8.Items.Add(c.Name);
-                cmbClr9.Items.Add(c.Name);
-            }
-
-            cmbClr1.Items.RemoveAt(0);
-            cmbClr1.SelectedIndex = 1;
-            cmbClr2.Items.RemoveAt(0);
-            cmbClr2.SelectedIndex = 1;
-            cmbClr3.Items.RemoveAt(0);
-            cmbClr3.SelectedIndex = 1;
-            cmbClr4.Items.RemoveAt(0);
-            cmbClr4.SelectedIndex = 1;
-            cmbClr5.Items.RemoveAt(0);
-            cmbClr5.SelectedIndex = 1;
-            cmbClr6.Items.RemoveAt(0);
-            cmbClr6.SelectedIndex = 1;
-            cmbClr7.Items.RemoveAt(0);
-            cmbClr7.SelectedIndex = 1;
-            cmbClr8.Items.RemoveAt(0);
-            cmbClr8.SelectedIndex = 1;
-            cmbClr9.Items.RemoveAt(0);
-            cmbClr9.SelectedIndex = 1;
-=======
             List<Color> SortedList = list.OrderBy(o => (o.GetHue() + (o.GetSaturation() * o.GetBrightness() ))).ToList();
->>>>>>> 5eb925e4
-
-            // Parse args
-            string destFile = null;
-            string background = null;
-            string logo = null;
-            string vgmfile = null;
-            string multidumper = null;
-            int previewFrameskip = 0;
-            double highPassFrequency = -1;
-            double scale = 1.0;
-            IList<string> inputWavs = null;
-            Type triggerAlgorithm = typeof(PeakSpeedTrigger);
-            float autoScale = -1;
-            string masterAudioFile = null;
-            Color gridColor = Color.Empty;
-            float gridWidth = 3;
-            bool gridOuter = false;
-            Color zeroLineColor = Color.Empty;
-            float zeroLineWidth = 1;
-            float lineWidth = 3;
-            for (int i = 0; i < _args.Length - 1; i += 2)
-            {
-                var arg = _args[i].ToLowerInvariant();
-                var value = _args[i + 1];
-                switch (arg)
-                {
-                    case "--ffmpeg":
-                        _ffPath = value;
-                        break;
-                    case "--ffmpegoptions":
-                        ffOutArgs.Text = value;
-                        break;
-                    case "--numvoices":
-                        numVoices.Value = int.Parse(value);
-                        break;
-                    case "--columns":
-                        numColumns.Value = int.Parse(value);
-                        break;
-                    case "--samples":
-                        samplesTextBox.Text = value;
-                        break;
-                    case "--fps":
-                        numFps.Value = int.Parse(value);
-                        break;
-                    case "--width":
-                        widthTextBox.Text = value;
-                        break;
-                    case "--height":
-                        heightTextBox.Text = value;
-                        break;
-                    case "--file":
-                        // We support wildcards...
-                        inputWavs = Directory.EnumerateFiles(Directory.GetCurrentDirectory(), value).OrderBy(x => x).ToList();
-                        break;
-                    case "--output":
-                        destFile = value;
-                        break;
-                    case "--background":
-                        background = value;
-                        break;
-                    case "--logo":
-                        logo = value;
-                        break;
-                    case "--vgm":
-                        vgmfile = Path.GetFullPath(value);
-                        break;
-                    case "--multidumper":
-                        multidumper = value;
-                        break;
-                    case "--previewframeskip":
-                        previewFrameskip = int.Parse(value);
-                        break;
-                    case "--highpassfilter":
-                        highPassFrequency = Convert.ToDouble(value);
-                        break;
-                    case "--scale":
-                        scale = Convert.ToDouble(value);
-                        break;
-                    case "--triggeralgorithm":
-                        triggerAlgorithm = AppDomain.CurrentDomain
-                            .GetAssemblies()
-                            .SelectMany(a => a.GetTypes())
-                            .FirstOrDefault(t => 
-                                typeof(ITriggerAlgorithm).IsAssignableFrom(t) &&
-                                t.Name.ToLowerInvariant().Equals(value.ToLowerInvariant()));
-                        break;
-                    case "--autoscale":
-                        autoScale = float.Parse(value) / 100;
-                        break;
-                    case "--masteraudio":
-                        masterAudioFile = value;
-                        break;
-                    case "--gridcolor":
-                        gridColor = ParseColor(value);
-                        break;
-                    case "--gridwidth":
-                        gridWidth = float.Parse(value);
-                        break;
-                    case "--gridouter":
-                        gridOuter = value == "1" || value.ToLowerInvariant().StartsWith("t");
-                        break;
-                    case "--zerolinecolor":
-                        zeroLineColor = ParseColor(value);
-                        break;
-                    case "--zerolinewidth":
-                        zeroLineWidth = float.Parse(value);
-                        break;
-                    case "--linewidth":
-                        lineWidth = float.Parse(value);
-                        break;
-                }
-            }
-
-            if (multidumper != null && vgmfile != null && inputWavs == null)
-            {
-                // Check if we have WAVs
-                inputWavs = Directory.EnumerateFiles(
-                    Path.GetDirectoryName(vgmfile), 
-                    Path.GetFileNameWithoutExtension(vgmfile) + " - *.wav").ToList();
-                if (!inputWavs.Any())
-                {
-                    // Let's run it
-                    using (var p = Process.Start(new ProcessStartInfo
-                    {
-                        FileName = multidumper,
-                        Arguments = $"\"{vgmfile}\" 0",
-                        RedirectStandardOutput = true,
-                        UseShellExecute = false
-                    }))
-                    {
-                        p.BeginOutputReadLine();
-                        p.WaitForExit();
-                    }
-
-                    // And try again
-                    inputWavs = LibSidWiz.Extensions.OrderByAlphaNumeric(Directory.EnumerateFiles(
-                            Path.GetDirectoryName(vgmfile),
-                            Path.GetFileNameWithoutExtension(vgmfile) + " - *.wav"), s => s)
-                        .ToList();
-                }
-            }
-
-
-            if (destFile != null)
-            {
-                Go(
-                    destFile, 
-                    inputWavs, 
-                    int.Parse(widthTextBox.Text), 
-                    int.Parse(heightTextBox.Text),
-                    (int)numFps.Value, 
-                    background, 
-                    logo, 
-                    vgmfile, 
-                    previewFrameskip, 
-                    (float)highPassFrequency, 
-                    (float)scale, 
-                    triggerAlgorithm,
-                    int.Parse(samplesTextBox.Text),
-                    int.Parse(numColumns.Text),
-                    _ffPath,
-                    ffOutArgs.Text,
-                    masterAudioFile,
-                    autoScale,
-                    gridColor, 
-                    gridWidth, 
-                    gridOuter,
-                    zeroLineColor,
-                    zeroLineWidth,
-                    lineWidth);
-                Close();
-            }
-            else if (inputWavs != null)
-            {
-                foreach (var file in inputWavs)
-                {
-                    // We find the first unpopulated text box...
-                    groupBox3.Controls.OfType<TextBox>().OrderBy(c => c.TabIndex).First(c => c.Text.Length == 0).Text =
-                        file;
-                    numVoices.Value = groupBox3.Controls.OfType<TextBox>().Count(c => c.Text.Length > 0);
-                }
-            }
+
         }
         
 
         private void Stop_Click(object sender, EventArgs e)
         {
-<<<<<<< HEAD
-            Graphics g = e.Graphics;
-            Rectangle rect = e.Bounds;
-            if (e.Index >= 0)
-            {
-                string n = ((ComboBox) sender).Items[e.Index].ToString();
-                Color c = Color.FromName(n);
-                Brush b = new SolidBrush(c);
-                g.FillRectangle(b, rect.X, rect.Y + 5, rect.Width / 2, rect.Height - 10);
-                var combo = (ComboBox) sender;
-
-                if ((e.State & DrawItemState.Selected) == DrawItemState.Selected)
-                {
-                    e.Graphics.FillRectangle(new SolidBrush(Color.LightBlue), rect.X + 110, rect.Y, rect.Width,
-                        rect.Height);
-=======
             Start.Enabled = true;
         }
 
@@ -1566,7 +1006,6 @@
                     li.Location = new Point((li.TabIndex % cols) * lw, (int)Math.Ceiling((dmb + 1) / ((float) cols) - 1) * lh);
 
                     dmb += 1;
->>>>>>> 5eb925e4
                 }
                             }
             else if(voices < prevVoice)
@@ -1574,16 +1013,6 @@
                 int dmb = prevVoice;
                 while (dmb > voices)
                 {
-<<<<<<< HEAD
-                    e.Graphics.FillRectangle(new SolidBrush(SystemColors.Window), rect.X + 110, rect.Y, rect.Width,
-                        rect.Height);
-                }
-
-                e.Graphics.DrawString(combo.Items[e.Index].ToString(),
-                    e.Font,
-                    new SolidBrush(Color.Black),
-                    new Point(e.Bounds.X + 110, e.Bounds.Y + 5));
-=======
                     foreach (UserControl lis in lay.Controls)
                     {
                         if (lis.TabIndex == dmb + 1)
@@ -1594,106 +1023,23 @@
 
                     dmb -= 1;
                 }
->>>>>>> 5eb925e4
             }
             prevVoice = voices;
         }
        
 
-<<<<<<< HEAD
-        //if any of the indexes change, highlight the line we're on as all rendering is done manually.
-
-        private void cmbClr1_SelectedIndexChanged(object sender, EventArgs e)
-        {
-            label1.Text = "V1 Color: " + cmbClr1.Text;
-        }
-
-        private void cmbClr2_SelectedIndexChanged(object sender, EventArgs e)
-        {
-            label2.Text = "V2 Color: " + cmbClr2.Text;
-        }
-
-        private void cmbClr3_SelectedIndexChanged(object sender, EventArgs e)
-        {
-            label3.Text = "V3 Color: " + cmbClr3.Text;
-        }
-
-        private void cmbClr4_SelectedIndexChanged(object sender, EventArgs e)
-        {
-            label4.Text = "V4 Color: " + cmbClr4.Text;
-        }
-
-        private void cmbClr5_SelectedIndexChanged(object sender, EventArgs e)
-        {
-            label5.Text = "V5 Color: " + cmbClr5.Text;
-        }
-
-        private void cmbClr6_SelectedIndexChanged(object sender, EventArgs e)
-        {
-            label9.Text = "V6 Color: " + cmbClr6.Text;
-        }
-
-        private void cmbClr7_SelectedIndexChanged(object sender, EventArgs e)
-        {
-            label10.Text = "V7 Color: " + cmbClr7.Text;
-        }
-
-        private void cmbClr8_SelectedIndexChanged(object sender, EventArgs e)
-        {
-            label11.Text = "V8 Color: " + cmbClr8.Text;
-        }
-
-        private void cmbClr9_SelectedIndexChanged(object sender, EventArgs e)
-=======
         private void button1_Click(object sender, EventArgs e)
->>>>>>> 5eb925e4
         {
             MessageBox.Show("SidWiz 1.0 by Rolf R Bakke \r\nSidWiz 2 by RushJet1\r\nSidWiz 2.1 by Pigu\r\nAVIFile Wrapper by Corinna John\r\nWAVFile class by CalicoSkies\r\n\r\nRelease 13.1");
         }
 
         private void checkBox2_CheckedChanged(object sender, EventArgs e)
         {
-<<<<<<< HEAD
-            Start.Enabled = true;
-        }
-
-        private void checkBox1_CheckedChanged(object sender, EventArgs e)
-        {
-            if (checkBox1.Checked)
-            {
-                btnFile2.Enabled = false;
-                btnFile3.Enabled = false;
-                btnFile4.Enabled = false;
-                btnFile5.Enabled = false;
-                btnFile6.Enabled = false;
-                btnFile7.Enabled = false;
-                btnFile8.Enabled = false;
-                btnFile9.Enabled = false;
-
-                if (Path.GetExtension(txtFile1.Text) != ".wav")
-                {
-                    MessageBox.Show("There is no file selected for Voice 1 yet.");
-                    checkBox1.Checked = false;
-                    return;
-                }
-
-                string baseName = Path.GetFullPath(txtFile1.Text);
-                baseName = baseName.Remove(baseName.Length - 5, 5);
-                txtFile2.Text = baseName + "2.wav";
-                txtFile3.Text = baseName + "3.wav";
-                txtFile4.Text = baseName + "4.wav";
-                txtFile5.Text = baseName + "5.wav";
-                txtFile6.Text = baseName + "6.wav";
-                txtFile7.Text = baseName + "7.wav";
-                txtFile8.Text = baseName + "8.wav";
-                txtFile9.Text = baseName + "9.wav";
-=======
 
             if (checkBox2.Checked)
             {
                 outputWindow = true;
                 flag = true;
->>>>>>> 5eb925e4
             }
             else
             {
@@ -1715,24 +1061,6 @@
                 V += T;
                 Input[s] = (byte)(V / O);
             }
-<<<<<<< HEAD
-        }
-
-        private void TryLoadWaveFile(TextBox a)
-        {
-            using (var ofd = new OpenFileDialog {Filter = "Wave files (*.wav)|*.wav"})
-            {
-                if (ofd.ShowDialog() == DialogResult.OK)
-                {
-                    a.Text = ofd.FileName;
-                }
-            }
-        }
-
-        private void btnFile1_Click(object sender, EventArgs e)
-        {
-            TryLoadWaveFile(txtFile1);
-=======
             
         }
 
@@ -1777,35 +1105,10 @@
 
         private void location_Changed(object sender, EventArgs e){
             lay.Location = new Point(this.Location.X + this.Width - 10, this.Location.Y);
->>>>>>> 5eb925e4
         }
 
         private void focus_Changed(object sender, EventArgs e)
         {
-<<<<<<< HEAD
-            TryLoadWaveFile(txtFile2);
-        }
-
-        private void button1_Click(object sender, EventArgs e)
-        {
-            MessageBox.Show(
-                "SidWiz 1.0 by Rolf R Bakke\r\nSidWiz 2 by RushJet1\r\nSidWiz 2.1 by Pigu\r\nAVIFile Wrapper by Corinna John\r\nWAVFile class by CalicoSkies");
-        }
-
-        private void btnFile3_Click_1(object sender, EventArgs e)
-        {
-            TryLoadWaveFile(txtFile3);
-        }
-
-        private void btnFile4_Click(object sender, EventArgs e)
-        {
-            TryLoadWaveFile(txtFile4);
-        }
-
-        private void btnFile5_Click(object sender, EventArgs e)
-        {
-            TryLoadWaveFile(txtFile5);
-=======
             try
             {
                 lay.BringToFront();
@@ -1915,36 +1218,12 @@
             {
                 formatter.Serialize(stream, data);
             }
->>>>>>> 5eb925e4
         }
 
 		String[] sw20Widths = new String[4]{ "852", "1280", "1920", "2560" };
 		String[] sw20Heights = new String[4]{ "480", "720", "1080", "1440" };
 		private void button3_Click(object sender, EventArgs e)      //load template
         {
-<<<<<<< HEAD
-            TryLoadWaveFile(txtFile6);
-        }
-
-        private void btnFile7_Click(object sender, EventArgs e)
-        {
-            TryLoadWaveFile(txtFile7);
-        }
-
-        private void btnFile8_Click(object sender, EventArgs e)
-        {
-            TryLoadWaveFile(txtFile8);
-        }
-
-        private void btnFile9_Click(object sender, EventArgs e)
-        {
-            TryLoadWaveFile(txtFile9);
-        }
-
-        private void samplesTextBox_TextChanged(object sender, EventArgs e)
-        {
-            try
-=======
             OpenFileDialog ofd = new OpenFileDialog();
             ofd.Filter = "SidWiz2 Template (.sdt)|*.sdt";
             ofd.ShowDialog();
@@ -2076,7 +1355,6 @@
                 }
             }
             while (lay.Controls.Count > 0)
->>>>>>> 5eb925e4
             {
                 lay.Controls.Remove(lay.Controls[0]);
             }
@@ -2088,11 +1366,7 @@
 
         private void enableFFBox_CheckedChanged(object sender, EventArgs e)
         {
-<<<<<<< HEAD
-            if (enableFFBox.Checked)
-=======
             if (enableFFBox.Checked && !FFmpegExeCheck(ffPath))
->>>>>>> 5eb925e4
             {
                 OpenFileDialog ofd = new OpenFileDialog();
                 ofd.Title = "Select FFmpeg executable";
@@ -2100,17 +1374,12 @@
                 ofd.ShowDialog();
                 if (Path.GetExtension(ofd.FileName) == ".exe" && FFmpegExeCheck(Path.GetFullPath(ofd.FileName)))
                 {
-<<<<<<< HEAD
-                    _ffPath = Path.GetFullPath(ofd.FileName);
-                    ffOutArgsLabel.Enabled = true;
-=======
                     ffPath = Path.GetFullPath(ofd.FileName);
->>>>>>> 5eb925e4
                     ffOutArgs.Enabled = true;
                 }
                 else
                 {
-                    _ffPath = "";
+                    ffPath = "";
                     enableFFBox.Checked = false;
                     ffOutArgs.Enabled = false;
                 }
